--- conflicted
+++ resolved
@@ -5,8 +5,5 @@
 from .base import OptimizationAlgorithm
 from .greedy_search import GreedySearch
 from .local_search import LocalSearch
-<<<<<<< HEAD
 from .simulated_annealing import SimulatedAnnealing
-=======
-from .util import get_algo_by_name
->>>>>>> 6b82259d
+from .util import get_algo_by_name